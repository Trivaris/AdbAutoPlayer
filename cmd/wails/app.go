package main

import (
	"adb-auto-player/internal/config"
	"adb-auto-player/internal/ipc"
	"adb-auto-player/internal/updater"
	"context"
	"encoding/json"
	"errors"
	"fmt"
	"github.com/wailsapp/wails/v2/pkg/logger"
	"github.com/wailsapp/wails/v2/pkg/runtime"
	"os"
	"path/filepath"
	stdruntime "runtime"
	"strings"
	"time"
)

type App struct {
	ctx                    context.Context
	pythonBinaryPath       *string
	games                  []ipc.GameGUI
	lastOpenGameConfigPath *string
	mainConfigPath         *string
}

func NewApp() *App {
	newApp := &App{
		pythonBinaryPath: nil,
		games:            []ipc.GameGUI{},
	}
	return newApp
}

func (a *App) setGamesFromPython() error {
	if a.pythonBinaryPath == nil {
		return errors.New("missing files: https://AdbAutoPlayer.github.io/AdbAutoPlayer/user-guide/troubleshoot.html#missing-files")
	}

	gamesString, err := GetProcessManager().Exec(*a.pythonBinaryPath, "GUIGamesMenu")
	if err != nil {
		return err
	}

	var gameGUIs []ipc.GameGUI

	err = json.Unmarshal([]byte(gamesString), &gameGUIs)
	if err != nil {
		return err
	}

	a.games = gameGUIs

	return nil
}

func (a *App) startup(ctx context.Context) {
	a.ctx = ctx
}

func (a *App) shutdown(ctx context.Context) {
	a.ctx = ctx
<<<<<<< HEAD
	_, err := GetProcessManager().KillProcess()
	if a.killAdbOnShutdown {
		KillAdbProcess()
	}
=======
	pm := GetProcessManager()
	_, err := pm.KillProcess()
>>>>>>> 74662239
	if err != nil {
		panic(err)
	}
}

func (a *App) GetEditableMainConfig() map[string]interface{} {
	mainConfig, err := config.LoadConfig[config.MainConfig](a.getMainConfigPath())
	if err != nil {
		runtime.LogDebugf(a.ctx, "%v", err)
		tmp := config.NewMainConfig()
		mainConfig = &tmp
	}

	response := map[string]interface{}{
		"config":      mainConfig,
		"constraints": ipc.GetMainConfigConstraints(),
	}
	return response
}

func (a *App) SaveMainConfig(mainConfig config.MainConfig) error {
	if err := config.SaveConfig[config.MainConfig](a.getMainConfigPath(), &mainConfig); err != nil {
		return err
	}
	runtime.EventsEmit(a.ctx, "log-clear")
	GetProcessManager().logger.SetLogLevelFromString(mainConfig.Logging.Level)
	runtime.LogSetLogLevel(a.ctx, logger.LogLevel(ipc.GetLogLevelFromString(mainConfig.Logging.Level)))
	runtime.LogInfo(a.ctx, "Saved Main config")
	return nil
}

func (a *App) GetEditableGameConfig(game ipc.GameGUI) (map[string]interface{}, error) {
	var gameConfig interface{}
	var err error

	workingDir, err := os.Getwd()
	if err != nil {
		runtime.LogErrorf(a.ctx, "Failed to get current working directory: %v", err)
		return nil, err
	}

	paths := []string{
		filepath.Join(workingDir, "games", game.ConfigPath),
		filepath.Join(workingDir, "../../python/adb_auto_player/games", game.ConfigPath),
	}
	if stdruntime.GOOS == "darwin" {
		paths = append(paths, filepath.Join(workingDir, "../../../../python/adb_auto_player/games", game.ConfigPath))
	}
	configPath := GetFirstPathThatExists(paths)

	if configPath == nil {
		a.lastOpenGameConfigPath = &paths[0]
		response := map[string]interface{}{
			"config":      map[string]interface{}{},
			"constraints": game.Constraints,
		}

		return response, nil
	}

	a.lastOpenGameConfigPath = configPath

	gameConfig, err = config.LoadConfig[map[string]interface{}](*configPath)
	if err != nil {

		return nil, err
	}

	response := map[string]interface{}{
		"config":      gameConfig,
		"constraints": game.Constraints,
	}
	return response, nil
}

func (a *App) SaveGameConfig(gameConfig map[string]interface{}) error {
	if nil == a.lastOpenGameConfigPath {
		return errors.New("cannot save game config: no game config found")
	}

	if err := config.SaveConfig[map[string]interface{}](*a.lastOpenGameConfigPath, &gameConfig); err != nil {
		return err
	}
	runtime.LogInfo(a.ctx, "Saved config")
	return nil
}

func (a *App) GetRunningSupportedGame(disableLogging bool) (*ipc.GameGUI, error) {
	if a.pythonBinaryPath == nil {
		err := a.setPythonBinaryPath()
		if err != nil {
			runtime.LogErrorf(a.ctx, "%v", err)
			return nil, err
		}
	}
	if len(a.games) == 0 {
		err := a.setGamesFromPython()
		if err != nil {
			runtime.LogErrorf(a.ctx, "%v", err)
			return nil, err
		}
	}

	runningGame := ""
	args := []string{"GetRunningGame"}
	if disableLogging {
		args = append(args, "--log-level=DISABLE")
	}
	output, err := GetProcessManager().Exec(*a.pythonBinaryPath, args...)

	if err != nil {
		runtime.LogErrorf(a.ctx, "%v", err)
		return nil, err
	}

	lines := strings.Split(output, "\n")
	for _, line := range lines {
		if line == "" {
			continue
		}

		var logMessage ipc.LogMessage
		if err := json.Unmarshal([]byte(line), &logMessage); err != nil {
			runtime.LogErrorf(a.ctx, "Failed to parse JSON log message: %v", err)
			continue
		}

		if strings.HasPrefix(logMessage.Message, "Running game: ") {
			runningGame = strings.TrimSpace(strings.TrimPrefix(logMessage.Message, "Running game: "))
			break
		}
		GetProcessManager().logger.LogMessage(logMessage)
	}

	if runningGame == "" {
		return nil, nil
	}

	for _, game := range a.games {
		if runningGame == game.GameTitle {
			return &game, nil
		}
	}
	if a.pythonBinaryPath == nil {
		runtime.LogDebugf(a.ctx, "Python Binary Path: nil")
	} else {
		runtime.LogDebugf(a.ctx, "Python Binary Path: %s", *a.pythonBinaryPath)
	}
	runtime.LogDebugf(a.ctx, "Package: %s not supported", runningGame)
	return nil, nil
}

func (a *App) setPythonBinaryPath() error {
	workingDir, err := os.Getwd()
	if err != nil {
		runtime.LogErrorf(a.ctx, "%v", err)
		return err
	}

	if runtime.Environment(a.ctx).BuildType == "dev" {
		fmt.Printf("Working dir: %s\n", workingDir)
		path := filepath.Join(workingDir, "../../python")
		if stdruntime.GOOS == "darwin" {
			path = filepath.Join(workingDir, "../../../../python")
		}
		a.pythonBinaryPath = &path
		fmt.Print("Process Manager is dev = true\n")

		GetProcessManager().isDev = true

		return nil
	}

	executable := "adb_auto_player.exe"
	if stdruntime.GOOS == "darwin" {
		executable = "adb_auto_player_py_app"
	}

	paths := []string{
		filepath.Join(workingDir, "binaries", executable),
	}

	runtime.LogDebugf(a.ctx, "Paths: %s", strings.Join(paths, ", "))
	a.pythonBinaryPath = GetFirstPathThatExists(paths)
	return nil
}

func (a *App) StartGameProcess(args []string) error {
	if err := GetProcessManager().StartProcess(*a.pythonBinaryPath, args); err != nil {
		runtime.LogErrorf(a.ctx, "Starting process: %v", err)
		return err
	}
	return nil
}

func (a *App) TerminateGameProcess() error {
	terminated, err := GetProcessManager().KillProcess()
	if err != nil {
		runtime.LogErrorf(a.ctx, "Terminating process: %v", err)
		return err
	}
	if terminated {
		runtime.LogWarning(a.ctx, "Stopping")
	}
	return nil
}

func (a *App) IsGameProcessRunning() bool {
	return GetProcessManager().isProcessRunning()
}

func (a *App) UpdatePatch(assetUrl string) error {
	runtime.LogInfo(a.ctx, "Downloading update")
	GetProcessManager().blocked = true
	defer func() { GetProcessManager().blocked = false }()

	maxRetries := 3
	for i := 0; i < maxRetries; i++ {
		_, err := GetProcessManager().KillProcess()
		if err == nil {
			break
		}
		if i < maxRetries-1 {
			time.Sleep(1 * time.Second)
		} else {
			runtime.LogDebugf(a.ctx, "Failed to kill process after retries: %v", err)
		}
	}
	time.Sleep(3 * time.Second)

	err := updater.UpdatePatch(assetUrl)
	if err != nil {
		runtime.LogErrorf(a.ctx, "Failed to update: %v", err)
		return err
	}

	runtime.LogInfo(a.ctx, "Update successful")
	return nil
}

func (a *App) getMainConfigPath() string {
	if a.mainConfigPath != nil {
		return *a.mainConfigPath
	}

	paths := []string{
		"config.toml",                    // distributed
		"../../config/config.toml",       // dev
		"../../../../config/config.toml", // macOS dev no not a joke
	}

	configPath := GetFirstPathThatExists(paths)

	a.mainConfigPath = configPath

	if a.mainConfigPath == nil {
		return paths[0]
	}
	return *configPath
}<|MERGE_RESOLUTION|>--- conflicted
+++ resolved
@@ -61,15 +61,8 @@
 
 func (a *App) shutdown(ctx context.Context) {
 	a.ctx = ctx
-<<<<<<< HEAD
-	_, err := GetProcessManager().KillProcess()
-	if a.killAdbOnShutdown {
-		KillAdbProcess()
-	}
-=======
 	pm := GetProcessManager()
 	_, err := pm.KillProcess()
->>>>>>> 74662239
 	if err != nil {
 		panic(err)
 	}
