package main

import (
	"adb-auto-player/internal/config"
	"adb-auto-player/internal/ipc"
	"context"
	"embed"
	"fmt"
	"github.com/wailsapp/wails/v2"
	"github.com/wailsapp/wails/v2/pkg/logger"
	"github.com/wailsapp/wails/v2/pkg/options"
	"github.com/wailsapp/wails/v2/pkg/options/assetserver"
	"github.com/wailsapp/wails/v2/pkg/options/windows"
	"os"
	"path/filepath"
	stdruntime "runtime"
	"strings"
)

//go:embed all:frontend/build
var assets embed.FS

func main() {
	changeWorkingDirForProd()

	logLevel := logger.DEBUG
	mainConfig, err := config.LoadConfig[config.MainConfig]("config.toml")
	if err == nil {
		switch mainConfig.Logging.Level {
		case string(ipc.LogLevelTrace):
			logLevel = logger.TRACE
		case string(ipc.LogLevelDebug):
			logLevel = logger.DEBUG
		case string(ipc.LogLevelWarning):
			logLevel = logger.WARNING
		case string(ipc.LogLevelError):
			logLevel = logger.ERROR
		default:
			logLevel = logger.INFO
		}
	}
	frontendLogger := ipc.NewFrontendLogger(uint8(logLevel))

<<<<<<< HEAD
	app := NewApp()
=======
	app, _ := NewApp(pythonBinaryPath)
>>>>>>> ecc9d14d

	err = wails.Run(&options.App{
		Title:  "AdbAutoPlayer",
		Width:  1024,
		Height: 768,
		AssetServer: &assetserver.Options{
			Assets: assets,
		},
		BackgroundColour: &options.RGBA{R: 0, G: 0, B: 0, A: 0},
		Windows: &windows.Options{
			WindowIsTranslucent:  true,
			WebviewIsTransparent: true,
			Theme:                windows.Dark,
			BackdropType:         windows.Mica,
			WebviewGpuIsDisabled: false,
		},
		// Mac: &mac.Options{
		//
		// },
		OnStartup: func(ctx context.Context) {
			app.startup(ctx)
		},
		OnDomReady: func(ctx context.Context) {
			frontendLogger.Startup(ctx)
			GetProcessManager().logger = frontendLogger
		},
		OnShutdown: func(ctx context.Context) {
			app.shutdown(ctx)
		},
		Bind: []interface{}{
			app,
		},
		Logger:             frontendLogger,
		LogLevel:           logLevel,
		LogLevelProduction: logLevel,
	})

	if err != nil {
		panic(err)
	}
}

func changeWorkingDirForProd() {
	for _, arg := range os.Args {
		if strings.Contains(arg, "wailsbindings") {
			_, err := os.Getwd()
			if err != nil {
				panic(err)
			}
			return
		}
	}

	execPath, err := os.Executable()
	if err != nil {
		panic(fmt.Sprintf("Unable to get executable path: %v", err))
	}

	if !strings.HasSuffix(execPath, "-dev.exe") {
		execDir := filepath.Dir(execPath)
		if stdruntime.GOOS == "darwin" && strings.Contains(execDir, "AdbAutoPlayer.app") {
			execDir = filepath.Dir(filepath.Dir(filepath.Dir(filepath.Dir(execPath)))) // Go outside the .app bundle
		}
		if err := os.Chdir(execDir); err != nil {
			panic(fmt.Sprintf("Failed to change working directory to %s: %v", execDir, err))
		}
	}

	_, err = os.Getwd()
	if err != nil {
		panic(err)
	}
<<<<<<< HEAD
=======
	return workingDir
}

func getPythonBinaryPath(workingDir string) *string {
	executable := "adb_auto_player_py_app"
	if stdruntime.GOOS == "windows" {
		executable = "adb_auto_player.exe"
	}

	paths := []string{
		filepath.Join(workingDir, "binaries", executable),
	}

	println(filepath.Join(workingDir, "binaries", executable))
	if stdruntime.GOOS == "darwin" {
		paths = append(paths, filepath.Join(workingDir, "../../../../python/main.dist/", executable))
	} else {
		paths = append(paths, filepath.Join(workingDir, "../../python/main.dist/", executable))
	}

	return GetFirstPathThatExists(paths)
>>>>>>> ecc9d14d
}<|MERGE_RESOLUTION|>--- conflicted
+++ resolved
@@ -41,11 +41,7 @@
 	}
 	frontendLogger := ipc.NewFrontendLogger(uint8(logLevel))
 
-<<<<<<< HEAD
 	app := NewApp()
-=======
-	app, _ := NewApp(pythonBinaryPath)
->>>>>>> ecc9d14d
 
 	err = wails.Run(&options.App{
 		Title:  "AdbAutoPlayer",
@@ -118,9 +114,6 @@
 	if err != nil {
 		panic(err)
 	}
-<<<<<<< HEAD
-=======
-	return workingDir
 }
 
 func getPythonBinaryPath(workingDir string) *string {
@@ -141,5 +134,4 @@
 	}
 
 	return GetFirstPathThatExists(paths)
->>>>>>> ecc9d14d
 }